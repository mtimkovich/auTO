from setuptools import setup

with open('README.md') as f:
    README = f.read()

setup(
    name='auTO',
    url='https://github.com/mtimkovich/auTO',
<<<<<<< HEAD
    version='1.3.3',
=======
    version='1.4.0',
>>>>>>> 6a1b6cb3
    author='Max Timkovich',
    author_email='max@timkovi.ch',
    license='MIT',
    description='A Discord bot for TOing netplay tournaments',
    long_description=README,
    install_requires=[
        'discord.py >= 1.3.2',
        'pyyaml',
    ],
    setup_requires=['wheel'],
    python_requires='>=3.7',
    entry_points={'console_scripts': ['auTO=auTO.auTO:main']},
)<|MERGE_RESOLUTION|>--- conflicted
+++ resolved
@@ -6,11 +6,7 @@
 setup(
     name='auTO',
     url='https://github.com/mtimkovich/auTO',
-<<<<<<< HEAD
-    version='1.3.3',
-=======
     version='1.4.0',
->>>>>>> 6a1b6cb3
     author='Max Timkovich',
     author_email='max@timkovi.ch',
     license='MIT',
